--- conflicted
+++ resolved
@@ -482,31 +482,21 @@
                 load_more = WebDriverWait(browser, 5).until(
                     EC.element_to_be_clickable(self.__get_element_locator(self.selectors['load_more'])))
                 # TODO: check for None
-<<<<<<< HEAD
 
                 try:
                     action = ActionChains(browser)
                     action.move_to_element(load_more)
                     load_more.click()
-                except:
+                except Exception:
                     browser.execute_script("arguments[0].scrollIntoView(true);", load_more)
                     load_more.click()
 
                 try:
                     WebDriverWait(browser, 5).until(EC.staleness_of(load_more))
-                except:
+                except Exception:
                     pass
 
-            except:
-=======
-                load_more.click()
-                ActionChains(browser) \
-                    .move_to_element(load_more) \
-                    .click(load_more) \
-                    .perform()
-                time.sleep(1) # is there a better way?
             except Exception:
->>>>>>> b4a5e6c8
                 break
             page += 1
 
