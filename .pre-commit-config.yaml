repos:
<<<<<<< HEAD
  - repo: https://github.com/astral-sh/ruff-pre-commit
    rev: v0.12.10
=======
  - repo: https://github.com/psf/black
    rev: 25.1.0
    hooks:
      - id: black
        language_version: python3
        args: [--line-length=142]

  - repo: https://github.com/PyCQA/flake8
    rev: 7.3.0
>>>>>>> f5e65f65
    hooks:
      - id: ruff-check
        args: [ --fix ]
      - id: ruff-format

  - repo: https://github.com/pre-commit/pre-commit-hooks
    rev: v6.0.0
    hooks:
      - id: check-yaml
      - id: end-of-file-fixer
        exclude: '.*\.(example|svg|yml|j2)$'
      - id: trailing-whitespace
      - id: mixed-line-ending
        args: [--fix=lf]<|MERGE_RESOLUTION|>--- conflicted
+++ resolved
@@ -1,18 +1,6 @@
 repos:
-<<<<<<< HEAD
   - repo: https://github.com/astral-sh/ruff-pre-commit
     rev: v0.12.10
-=======
-  - repo: https://github.com/psf/black
-    rev: 25.1.0
-    hooks:
-      - id: black
-        language_version: python3
-        args: [--line-length=142]
-
-  - repo: https://github.com/PyCQA/flake8
-    rev: 7.3.0
->>>>>>> f5e65f65
     hooks:
       - id: ruff-check
         args: [ --fix ]
